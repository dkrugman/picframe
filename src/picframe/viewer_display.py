--- conflicted
+++ resolved
@@ -449,18 +449,13 @@
         change_time = os.path.getmtime(overlay_file)
         if self.__prev_overlay_time is None or self.__prev_overlay_time < change_time:  # load Texture
             self.__prev_overlay_time = change_time
-<<<<<<< HEAD
-            overlay_texture = pi3d.Texture(overlay_file, blend=False, free_after_load=True, mipmap=False) #TODO check generally OK with blend=False
-            self.__image_overlay = pi3d.Sprite(w=self.__display.width, h=self.__display.height,z=4.1) # just behind text_bkg
-=======
             overlay_texture = pi3d.Texture(overlay_file,
-                                           blend=True,  # TODO check generally OK with blend=False
+                                           blend=False,  # TODO check generally OK with blend=False
                                            free_after_load=True,
                                            mipmap=False)
             self.__image_overlay = pi3d.Sprite(w=self.__display.width,
                                                h=self.__display.height,
                                                z=4.1)  # just behind text_bkg
->>>>>>> af888d5f
             self.__image_overlay.set_draw_details(self.__flat_shader, [overlay_texture])
         if self.__image_overlay is not None:  # shouldn't be possible to get here otherwise, but just in case!
             self.__image_overlay.draw()
