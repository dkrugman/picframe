import pi3d
import time
import subprocess
import logging
import os
import numpy as np
from PIL import Image, ImageFilter, ImageFile
from picframe import mat_image, get_image_meta
from datetime import datetime
from picframe.video_streamer import VideoStreamer

VIDEO_EXTENSIONS = ['.mp4']

# supported display modes for display switch
dpms_mode = ("unsupported", "pi", "x_dpms")


# utility functions with no dependency on ViewerDisplay properties
def txt_to_bit(txt):
    txt_map = {"title": 1, "caption": 2, "name": 4, "date": 8, "location": 16, "folder": 32}
    if txt in txt_map:
        return txt_map[txt]
    return 0


def parse_show_text(txt):
    show_text = 0
    txt = txt.lower()
    for txt_key in ("title", "caption", "name", "date", "location", "folder"):
        if txt_key in txt:
            show_text |= txt_to_bit(txt_key)
    return show_text


class ViewerDisplay:

    def __init__(self, config):
        self.__logger = logging.getLogger("viewer_display.ViewerDisplay")
        self.__blur_amount = config['blur_amount']
        self.__blur_zoom = config['blur_zoom']
        self.__blur_edges = config['blur_edges']
        self.__edge_alpha = config['edge_alpha']

        self.__mat_images, self.__mat_images_tol = self.__get_mat_image_control_values(config['mat_images'])
        self.__mat_type = config['mat_type']
        self.__outer_mat_color = config['outer_mat_color']
        self.__inner_mat_color = config['inner_mat_color']
        self.__outer_mat_border = config['outer_mat_border']
        self.__inner_mat_border = config['inner_mat_border']
        self.__outer_mat_use_texture = config['outer_mat_use_texture']
        self.__inner_mat_use_texture = config['inner_mat_use_texture']
        self.__mat_resource_folder = os.path.expanduser(config['mat_resource_folder'])

        self.__fps = config['fps']
        self.__background = config['background']
        self.__blend_type = {"blend": 0.0, "burn": 1.0, "bump": 2.0}[config['blend_type']]
        self.__font_file = os.path.expanduser(config['font_file'])
        self.__shader = os.path.expanduser(config['shader'])
        self.__show_text_tm = float(config['show_text_tm'])
        self.__show_text_fm = config['show_text_fm']
        self.__show_text_sz = config['show_text_sz']
        self.__show_text = parse_show_text(config['show_text'])
        self.__text_justify = config['text_justify'].upper()
        self.__text_bkg_hgt = config['text_bkg_hgt'] if 0 <= config['text_bkg_hgt'] <= 1 else 0.25
        self.__text_opacity = config['text_opacity']
        self.__fit = config['fit']
        self.__geo_suppress_list = config['geo_suppress_list']
        self.__kenburns = config['kenburns']
        if self.__kenburns:
            self.__kb_up = True
            self.__fit = False
            self.__blur_edges = False
        if self.__blur_zoom < 1.0:
            self.__blur_zoom = 1.0
        self.__display_x = int(config['display_x'])
        self.__display_y = int(config['display_y'])
        self.__display_w = None if config['display_w'] is None else int(config['display_w'])
        self.__display_h = None if config['display_h'] is None else int(config['display_h'])
        self.__display_power = int(config['display_power'])
        self.__use_sdl2 = config['use_sdl2']
        self.__use_glx = config['use_glx']
        self.__use_sdl2 = config['use_sdl2'] #TODO check conflict between GLX and SDL2 tests OK initially
        self.__alpha = 0.0  # alpha - proportion front image to back
        self.__delta_alpha = 1.0
        self.__display = None
        self.__slide = None
        self.__flat_shader = None
        self.__xstep = None
        self.__ystep = None
        self.__textblocks = [None, None]
        self.__text_bkg = None
        self.__sfg = None  # slide for background
        self.__sbg = None  # slide for foreground
        self.__next_tm = 0.0
        self.__name_tm = 0.0
        self.__start_tm = 0.0
        self.__in_transition = False
        self.__matter = None
        self.__prev_clock_time = None
        self.__clock_overlay = None
        self.__show_clock = config['show_clock']
        self.__clock_justify = config['clock_justify']
        self.__clock_text_sz = config['clock_text_sz']
        self.__clock_format = config['clock_format']
        self.__clock_opacity = config['clock_opacity']
<<<<<<< HEAD
        self.__video_streamer = None
=======
        self.__clock_top_bottom = config['clock_top_bottom']
        self.__clock_wdt_offset_pct = config['clock_wdt_offset_pct']
        self.__clock_hgt_offset_pct = config['clock_hgt_offset_pct']
        self.__image_overlay = None
        self.__prev_overlay_time = None
>>>>>>> 65400651
        ImageFile.LOAD_TRUNCATED_IMAGES = True  # occasional damaged file hangs app

    @property
    def display_is_on(self):
        on_off = self.__display.is_screensaver_enabled() # returns None unless using SDL2 and wayland TODO fix cases with SDL and X11
        if on_off is not None:
            return not on_off # i.e. screensaver enabled means display is OFF
        if self.__display_power == 0:
            try:  # vcgencmd only applies to raspberry pi
                state = str(subprocess.check_output(["vcgencmd", "display_power"]))
                if (state.find("display_power=1") != -1):
                    return True
                else:
                    return False
            except Exception as e:
                self.__logger.debug("Display ON/OFF is vcgencmd, but an error occurred")
                self.__logger.debug("Cause: %s", e)
            return True
        elif self.__display_power == 1:
            try:  # try xset on linux, DPMS has to be enabled
                output = subprocess.check_output(["xset", "-display", ":0", "-q"])
                if output.find(b'Monitor is On') != -1:
                    return True
                else:
                    return False
            except Exception as e:
                self.__logger.debug("Display ON/OFF is X with dpms enabled, but an error occurred")
                self.__logger.debug("Cause: %s", e)
            return True
        else:
            self.__logger.warning("Unsupported setting for display_power=%d.", self.__display_power)
            return True

    @display_is_on.setter
    def display_is_on(self, on_off): #on_off is True turns screen on, False turns it off
        self.__logger.debug("Switch display (display_power=%d).", self.__display_power)

        # do this anyway, shouldn't do any harm if pi3d.USE_SDL2 is not set
        if on_off is True:
            self.__display.disable_screensaver() # screensaver stops working - screen stays on indefinitely
        else:
            self.__display.enable_screensaver() # screensaver start - will turn after the the timeout period

        if self.__display_power == 0:
            try:  # vcgencmd only applies to raspberry pi
                if on_off is True:
                    subprocess.call(["vcgencmd", "display_power", "1"])
                else:
                    subprocess.call(["vcgencmd", "display_power", "0"])
            except Exception as e:
                self.__logger.debug("Display ON/OFF is vcgencmd, but an error occured")
                self.__logger.debug("Cause: %s", e)
        elif self.__display_power == 1:
            try:  # try xset on linux, DPMS has to be enabled
                if on_off is True:
                    subprocess.call(["xset", "-display", ":0", "dpms", "force", "on"])
                else:
                    subprocess.call(["xset", "-display", ":0", "dpms", "force", "off"])
            except Exception as e:
                self.__logger.debug("Display ON/OFF is xset via dpms, but an error occured")
                self.__logger.debug("Cause: %s", e)
        elif self.__display_power == 2:
            try:  # try wlr-randr for RPi5 with wayland desktop
                wlr_randr_cmd = ["wlr-randr", "--output", "HDMI-A-1"]
                wlr_randr_cmd.append('--on' if on_off else '--off')
                subprocess.call(wlr_randr_cmd)
            except Exception as e:
                self.__logger.debug("Display ON/OFF is wlr-randr, but an error occured")
                self.__logger.debug("Cause: %s", e)
        else:
            self.__logger.warning("Unsupported setting for display_power=%d.", self.__display_power)

    def set_show_text(self, txt_key=None, val="ON"):
        if txt_key is None:
            self.__show_text = 0  # no arguments signals turning all off
        else:
            bit = txt_to_bit(txt_key)  # convert field name to relevant bit 1,2,4,8,16 etc
            if val == "ON":
                self.__show_text |= bit  # turn it on
            else:  # TODO anything else ok to turn it off?
                bits = 65535 ^ bit
                self.__show_text &= bits  # turn it off

    def text_is_on(self, txt_key):
        return self.__show_text & txt_to_bit(txt_key)

    def reset_name_tm(self, pic=None, paused=None, side=0, pair=False):
        # only extend i.e. if after initial fade in
        if pic is not None and paused is not None:  # text needs to be refreshed
            self.__make_text(pic, paused, side, pair)
        self.__name_tm = max(self.__name_tm, time.time() + self.__show_text_tm)

    def set_brightness(self, val):
        self.__slide.unif[55] = val  # take immediate effect
        if self.__clock_overlay: # will be set to None if not text
            self.__clock_overlay.sprite.set_alpha(val)
        if self.__image_overlay:
            self.__image_overlay.set_alpha(val)
        for txt in self.__textblocks: # must be list
            if txt:
                txt.sprite.set_alpha(val)

    def get_brightness(self):
        return round(self.__slide.unif[55], 2)  # this will still give 32/64 bit differences sometimes, as will the float(format()) system # noqa: E501

    def set_matting_images(self, val):  # needs to cope with "true", "ON", 0, "0.2" etc.
        try:
            float_val = float(val)
            if round(float_val, 4) == 0.0:  # pixellish over a 4k monitor
                val = "true"
            if round(float_val, 4) == 1.0:
                val = "false"
        except Exception:  # ignore exceptions, error handling is done in following function
            pass
        self.__mat_images, self.__mat_images_tol = self.__get_mat_image_control_values(val)

    def get_matting_images(self):
        if self.__mat_images and self.__mat_images_tol > 0:
            return self.__mat_images_tol
        elif self.__mat_images and self.__mat_images_tol == -1:
            return 0
        else:
            return 1

    @property
    def clock_is_on(self):
        return self.__show_clock

    @clock_is_on.setter
    def clock_is_on(self, val):
        self.__show_clock = val

    # Concatenate the specified images horizontally. Clip the taller
    # image to the height of the shorter image.
    def __create_image_pair(self, im1, im2):
        sep = 8  # separation between the images
        # scale widest image to same width as narrower to avoid drastic cropping on mismatched images
        if im1.width > im2.width:
            im1 = im1.resize((im2.width, int(im1.height * im2.width / im1.width)), resample=Image.BICUBIC)
        else:
            im2 = im2.resize((im1.width, int(im2.height * im1.width / im2.width)), resample=Image.BICUBIC)
        dst = Image.new('RGB', (im1.width + im2.width + sep, min(im1.height, im2.height)))
        dst.paste(im1, (0, 0))
        dst.paste(im2, (im1.width + sep, 0))
        return dst

    def __orientate_image(self, im, pic):
        ext = os.path.splitext(pic.fname)[1].lower()
        if ext in ('.heif', '.heic'):  # heif and heic images are converted to PIL.Image obects and are alway in correct orienation # noqa: E501
            return im
        orientation = pic.orientation
        if orientation == 2:
            im = im.transpose(Image.FLIP_LEFT_RIGHT)
        elif orientation == 3:
            im = im.transpose(Image.ROTATE_180)  # rotations are clockwise
        elif orientation == 4:
            im = im.transpose(Image.FLIP_TOP_BOTTOM)
        elif orientation == 5:
            im = im.transpose(Image.FLIP_LEFT_RIGHT).transpose(Image.ROTATE_90)
        elif orientation == 6:
            im = im.transpose(Image.ROTATE_270)
        elif orientation == 7:
            im = im.transpose(Image.FLIP_LEFT_RIGHT).transpose(Image.ROTATE_270)
        elif orientation == 8:
            im = im.transpose(Image.ROTATE_90)
        return im

    def __get_mat_image_control_values(self, mat_images_value):
        on = True
        val = 0.01
        org_val = str(mat_images_value).lower()
        if org_val in ('true', 'yes', 'on'):
            val = -1
        elif org_val in ('false', 'no', 'off'):
            on = False
        else:
            try:
                val = float(org_val)
            except Exception:
                self.__logger.warning("Invalid value for config option 'mat_images'. Using default.")
        return (on, val)

    def __get_aspect_diff(self, screen_size, image_size):
        screen_aspect = screen_size[0] / screen_size[1]
        image_aspect = image_size[0] / image_size[1]

        if screen_aspect > image_aspect:
            diff_aspect = 1 - (image_aspect / screen_aspect)
        else:
            diff_aspect = 1 - (screen_aspect / image_aspect)
        return (screen_aspect, image_aspect, diff_aspect)

    def __tex_load(self, pics, size=None):  # noqa: C901
        if self.__video_streamer is not None:
            self.__video_streamer.kill()
            self.__video_streamer = None
        try:
            if pics[0] and os.path.splitext(pics[0].fname)[1].lower() in VIDEO_EXTENSIONS:
                # start video stream
                self.__video_streamer = VideoStreamer(pics[0].fname)
                im = self.__video_streamer.image
            else: # normal image or image pair
                if self.__mat_images and self.__matter is None:
                    self.__matter = mat_image.MatImage(display_size=(self.__display.width, self.__display.height),
                                                    resource_folder=self.__mat_resource_folder,
                                                    mat_type=self.__mat_type,
                                                    outer_mat_color=self.__outer_mat_color,
                                                    inner_mat_color=self.__inner_mat_color,
                                                    outer_mat_border=self.__outer_mat_border,
                                                    inner_mat_border=self.__inner_mat_border,
                                                    outer_mat_use_texture=self.__outer_mat_use_texture,
                                                    inner_mat_use_texture=self.__inner_mat_use_texture)

                # Load the image(s) and correct their orientation as necessary
                if pics[0]:
                    im = get_image_meta.GetImageMeta.get_image_object(pics[0].fname)
                    if im is None:
                        return None
                    if pics[0].orientation != 1:
                        im = self.__orientate_image(im, pics[0])

                if pics[1]:
                    im2 = get_image_meta.GetImageMeta.get_image_object(pics[1].fname)
                    if im2 is None:
                        return None
                    if pics[1].orientation != 1:
                        im2 = self.__orientate_image(im2, pics[1])

                screen_aspect, image_aspect, diff_aspect = self.__get_aspect_diff(size, im.size)

                if self.__mat_images and diff_aspect > self.__mat_images_tol:
                    if not pics[1]:
                        im = self.__matter.mat_image((im,))
                    else:
                        im = self.__matter.mat_image((im, im2))
                else:
<<<<<<< HEAD
                    if pics[1]:  # i.e portrait pair
                        im = self.__create_image_pair(im, im2)

                (w, h) = im.size
                screen_aspect, image_aspect, diff_aspect = self.__get_aspect_diff(size, im.size)

                if self.__blur_edges and size:
                    if diff_aspect > 0.01:
                        (sc_b, sc_f) = (size[1] / im.size[1], size[0] / im.size[0])
                        if screen_aspect > image_aspect:
                            (sc_b, sc_f) = (sc_f, sc_b)  # swap round
                        (w, h) = (round(size[0] / sc_b / self.__blur_zoom), round(size[1] / sc_b / self.__blur_zoom))
                        (x, y) = (round(0.5 * (im.size[0] - w)), round(0.5 * (im.size[1] - h)))
                        box = (x, y, x + w, y + h)
                        blr_sz = (int(x * 512 / size[0]) for x in size)
                        im_b = im.resize(size, resample=0, box=box).resize(blr_sz)
                        im_b = im_b.filter(ImageFilter.GaussianBlur(self.__blur_amount))
                        im_b = im_b.resize(size, resample=Image.BICUBIC)
                        im_b.putalpha(round(255 * self.__edge_alpha))  # to apply the same EDGE_ALPHA as the no blur method.
                        im = im.resize((int(x * sc_f) for x in im.size), resample=Image.BICUBIC)
                        """resize can use Image.LANCZOS (alias for Image.ANTIALIAS) for resampling
                        for better rendering of high-contranst diagonal lines. NB downscaled large
                        images are rescaled near the start of this try block if w or h > max_dimension
                        so those lines might need changing too.
                        """
                        im_b.paste(im, box=(round(0.5 * (im_b.size[0] - im.size[0])),
                                            round(0.5 * (im_b.size[1] - im.size[1]))))
                        im = im_b  # have to do this as paste applies in place
=======
                    im = self.__matter.mat_image((im, im2))
            else:
                if pics[1]:  # i.e portrait pair
                    im = self.__create_image_pair(im, im2)

            (w, h) = im.size
            screen_aspect, image_aspect, diff_aspect = self.__get_aspect_diff(size, im.size)

            if self.__blur_edges and size:
                if diff_aspect > 0.01:
                    (sc_b, sc_f) = (size[1] / im.size[1], size[0] / im.size[0])
                    if screen_aspect > image_aspect:
                        (sc_b, sc_f) = (sc_f, sc_b)  # swap round
                    (w, h) = (round(size[0] / sc_b / self.__blur_zoom), round(size[1] / sc_b / self.__blur_zoom))
                    (x, y) = (round(0.5 * (im.size[0] - w)), round(0.5 * (im.size[1] - h)))
                    box = (x, y, x + w, y + h)
                    blr_sz = [int(x * 512 / size[0]) for x in size]
                    im_b = im.resize(size, resample=0, box=box).resize(blr_sz)
                    im_b = im_b.filter(ImageFilter.GaussianBlur(self.__blur_amount))
                    im_b = im_b.resize(size, resample=Image.BICUBIC)
                    im_b.putalpha(round(255 * self.__edge_alpha))  # to apply the same EDGE_ALPHA as the no blur method.
                    im = im.resize([int(x * sc_f) for x in im.size], resample=Image.BICUBIC)
                    """resize can use Image.LANCZOS (alias for Image.ANTIALIAS) for resampling
                    for better rendering of high-contranst diagonal lines. NB downscaled large
                    images are rescaled near the start of this try block if w or h > max_dimension
                    so those lines might need changing too.
                    """
                    im_b.paste(im, box=(round(0.5 * (im_b.size[0] - im.size[0])),
                                        round(0.5 * (im_b.size[1] - im.size[1]))))
                    im = im_b  # have to do this as paste applies in place
>>>>>>> 65400651
            tex = pi3d.Texture(im, blend=True, m_repeat=True, free_after_load=True)
        except Exception as e:
            self.__logger.warning("Can't create tex from file: \"%s\" or \"%s\"", pics[0].fname, pics[1])
            self.__logger.warning("Cause: %s", e)
            tex = None
            # raise # only re-raise errors here while debugging
        return tex

    def __make_text(self, pic, paused, side=0, pair=False):  # noqa: C901
        # if side 0 and pair False then this is a full width text and put into
        # __textblocks[0] otherwise it is half width and put into __textblocks[position]
        info_strings = []
        if pic is not None and (self.__show_text > 0 or paused):  # was SHOW_TEXT_TM > 0.0
            if (self.__show_text & 1) == 1 and pic.title is not None:  # title
                info_strings.append(pic.title)
            if (self.__show_text & 2) == 2 and pic.caption is not None:  # caption
                info_strings.append(pic.caption)
            if (self.__show_text & 4) == 4:  # name
                info_strings.append(os.path.basename(pic.fname))
            if (self.__show_text & 8) == 8 and pic.exif_datetime > 0:  # date
                fdt = time.strftime(self.__show_text_fm, time.localtime(pic.exif_datetime))
                info_strings.append(fdt)
            if (self.__show_text & 16) == 16 and pic.location is not None:  # location
                location = pic.location
                # search for and remove substrings from the location text
                if self.__geo_suppress_list is not None:
                    for part in self.__geo_suppress_list:
                        location = location.replace(part, "")
                    # remove any redundant concatination strings once the substrings have been removed
                    location = location.replace(" ,", "")
                    # remove any trailing commas or spaces from the location
                    location = location.strip(", ")
                info_strings.append(location)  # TODO need to sanitize and check longer than 0 for real
            if (self.__show_text & 32) == 32:  # folder
                info_strings.append(os.path.basename(os.path.dirname(pic.fname)))
            if paused:
                info_strings.append("PAUSED")
        final_string = " • ".join(info_strings)

        block = None
        if len(final_string) > 0:
            if side == 0 and not pair:
                c_rng = self.__display.width - 100  # range for x loc from L to R justified
            else:
                c_rng = self.__display.width * 0.5 - 100  # range for x loc from L to R justified
            opacity = int(255 * float(self.__text_opacity) * self.get_brightness())
            block = pi3d.FixedString(self.__font_file, final_string, shadow_radius=3, font_size=self.__show_text_sz,
                                     shader=self.__flat_shader, justify=self.__text_justify, width=c_rng,
                                     color=(255, 255, 255, opacity))
            adj_x = (c_rng - block.sprite.width) // 2  # half amount of space outside sprite
            if self.__text_justify == "L":
                adj_x *= -1
            elif self.__text_justify == "C":
                adj_x = 0
            if side == 0 and not pair:  # i.e. full width
                x = adj_x
            else:
                x = adj_x + int(self.__display.width * 0.25 * (-1.0 if side == 0 else 1.0))
            y = (block.sprite.height - self.__display.height + self.__show_text_sz) // 2
            block.sprite.position(x, y, 0.1)
            block.sprite.set_alpha(0.0)
        if side == 0:
            self.__textblocks[1] = None
        self.__textblocks[side] = block

    def __draw_clock(self):
        current_time = datetime.now().strftime(self.__clock_format)

        # --- Only rebuild the FixedString containing the time valud if the time string has changed.
        #     With the default H:M display, this will only rebuild once each minute. Note however,
        #     time strings containing a "seconds" component will rebuild once per second.
        if current_time != self.__prev_clock_time:
            # Calculate width and height offsets based on percents from configuration.yaml
            wdt_offset = int(self.__display.width * self.__clock_wdt_offset_pct / 100)
            hgt_offset = int(self.__display.height * self.__clock_hgt_offset_pct / 100)
            width = self.__display.width - wdt_offset
            # check if /dev/shm/clock.txt exists, if so add it to current_time
            clock_text = current_time
            if os.path.isfile("/dev/shm/clock.txt"):
                with open("/dev/shm/clock.txt", "r") as f:
                    clock_text = f.read()
                    clock_text = f"{current_time}\n{clock_text}"
            opacity = int(255 * float(self.__clock_opacity))
            self.__clock_overlay = pi3d.FixedString(self.__font_file, clock_text, font_size=self.__clock_text_sz,
                                                    shader=self.__flat_shader, width=width, shadow_radius=3,
                                                    justify=self.__clock_justify, color=(255, 255, 255, opacity))
            self.__clock_overlay.sprite.set_alpha(self.get_brightness())
            x = (width - self.__clock_overlay.sprite.width) // 2
            if self.__clock_justify == "L":
                x *= -1
            elif self.__clock_justify == "C":
                x = 0
            y = (self.__display.height
                 - self.__clock_overlay.sprite.height
                 + self.__clock_text_sz * 0.5
                 - hgt_offset
                 ) // 2
            # Handle whether to draw the clock at top or bottom
            if self.__clock_top_bottom == "B":
                y *= -1
            self.__clock_overlay.sprite.position(x, y, 0.1)
            self.__prev_clock_time = current_time

        if self.__clock_overlay:
            self.__clock_overlay.sprite.draw()

    def __draw_overlay(self):
        # Very simple function pasting the overlay_file below over the main picture but beneath
        # the clock and the image info text. The user must make the image transparent as needed
        # and the correct aspect ratio for the screen. The image will be scaled to the screen size
        overlay_file = "/dev/shm/overlay.png"  # TODO make this user configurable?
        if not os.path.isfile(overlay_file):  # empty file used as flag to return early
            self.__image_overlay = None
            return
        change_time = os.path.getmtime(overlay_file)
        if self.__prev_overlay_time is None or self.__prev_overlay_time < change_time:  # load Texture
            self.__prev_overlay_time = change_time
            overlay_texture = pi3d.Texture(overlay_file,
                                           blend=False,  # TODO check generally OK with blend=False
                                           free_after_load=True,
                                           mipmap=False)
            self.__image_overlay = pi3d.Sprite(w=self.__display.width,
                                               h=self.__display.height,
                                               z=4.1)  # just behind text_bkg
            self.__image_overlay.set_draw_details(self.__flat_shader, [overlay_texture])
            self.__image_overlay.set_alpha(self.get_brightness())
        if self.__image_overlay is not None:  # shouldn't be possible to get here otherwise, but just in case!
            self.__image_overlay.draw()

    @property
    def display_width(self):
        return self.__display.width

    @property
    def display_height(self):
        return self.__display.height

    def is_in_transition(self):
        return self.__in_transition

    def slideshow_start(self):
        self.__display = pi3d.Display.create(x=self.__display_x, y=self.__display_y,
                                             w=self.__display_w, h=self.__display_h, frames_per_second=self.__fps,
                                             display_config=pi3d.DISPLAY_CONFIG_HIDE_CURSOR,
<<<<<<< HEAD
                                             background=self.__background, use_glx=self.__use_glx, use_sdl2=self.__use_sdl2)
=======
                                             background=self.__background, use_glx=self.__use_glx,
                                             use_sdl2=self.__use_sdl2)
>>>>>>> 65400651
        camera = pi3d.Camera(is_3d=False)
        shader = pi3d.Shader(self.__shader)
        self.__slide = pi3d.Sprite(camera=camera, w=self.__display.width, h=self.__display.height, z=5.0)
        self.__slide.set_shader(shader)
        self.__slide.unif[47] = self.__edge_alpha
        self.__slide.unif[54] = float(self.__blend_type)
        self.__slide.unif[55] = 1.0  # brightness
        self.__textblocks = [None, None]
        self.__flat_shader = pi3d.Shader("uv_flat")

        # turn off screensaver
        self.__display.disable_screensaver() # screen will stay on

        if self.__text_bkg_hgt:
            bkg_hgt = int(min(self.__display.width, self.__display.height) * self.__text_bkg_hgt)
            text_bkg_array = np.zeros((bkg_hgt, 1, 4), dtype=np.uint8)
            text_bkg_array[:, :, 3] = np.linspace(0, 120, bkg_hgt).reshape(-1, 1)
            text_bkg_tex = pi3d.Texture(text_bkg_array, blend=True, mipmap=False, free_after_load=True)
            self.__text_bkg = pi3d.Sprite(w=self.__display.width,
                                          h=bkg_hgt, y=-int(self.__display.height) // 2 + bkg_hgt // 2, z=4.0)
            self.__text_bkg.set_draw_details(self.__flat_shader, [text_bkg_tex])

    def slideshow_is_running(self, pics=None, time_delay=200.0, fade_time=10.0, paused=False):  # noqa: C901
        loop_running = self.__display.loop_running()
        skip_image = False
        tm = time.time()
        if pics is not None:
            new_sfg = self.__tex_load(pics, (self.__display.width, self.__display.height))
            tm = time.time()
            self.__start_tm = tm
            self.__next_tm = tm + time_delay
            self.__name_tm = tm + fade_time + self.__show_text_tm  # text starts after slide transition
            if new_sfg is not None:  # this is a possible return value which needs to be caught
                self.__sbg = self.__sfg
                self.__sfg = new_sfg
            else:
                (self.__sbg, self.__sfg) = (self.__sfg, self.__sbg)  # swap existing images over
            self.__alpha = 0.0
            if fade_time > 0.5:
                self.__delta_alpha = 1.0 / (self.__fps * fade_time)  # delta alpha
            else:
                self.__delta_alpha = 1.0  # else jump alpha from 0 to 1 in one frame
            # set the file name as the description
            if self.__show_text_tm > 0.0:
                for i, pic in enumerate(pics):
                    self.__make_text(pic, paused, i, pics[1] is not None)  # send even if pic is None to clear previous text # noqa: E501
            else:  # could have a NO IMAGES selected and being drawn
                for block in range(2):
                    self.__textblocks[block] = None

            if self.__sbg is None:  # first time through
                self.__sbg = self.__sfg
            self.__slide.set_textures([self.__sfg, self.__sbg])
            self.__slide.unif[45:47] = self.__slide.unif[42:44]  # transfer front width and height factors to back
            self.__slide.unif[51:53] = self.__slide.unif[48:50]  # transfer front width and height offsets
            wh_rat = (self.__display.width * self.__sfg.iy) / (self.__display.height * self.__sfg.ix)
            if (wh_rat > 1.0 and self.__fit) or (wh_rat <= 1.0 and not self.__fit):
                sz1, sz2, os1, os2 = 42, 43, 48, 49
            else:
                sz1, sz2, os1, os2 = 43, 42, 49, 48
                wh_rat = 1.0 / wh_rat
            self.__slide.unif[sz1] = wh_rat
            self.__slide.unif[sz2] = 1.0
            self.__slide.unif[os1] = (wh_rat - 1.0) * 0.5
            self.__slide.unif[os2] = 0.0
            if self.__kenburns:
                self.__xstep, self.__ystep = (self.__slide.unif[i] * 2.0 / (time_delay - fade_time) for i in (48, 49))
                self.__slide.unif[48] = 0.0
                self.__slide.unif[49] = 0.0

        if self.__kenburns and self.__alpha >= 1.0:
            t_factor = time_delay - fade_time - self.__next_tm + tm
            # add exponentially smoothed tweening in case of timing delays etc. to avoid 'jumps'
            self.__slide.unif[48] = self.__slide.unif[48] * 0.95 + self.__xstep * t_factor * 0.05
            self.__slide.unif[49] = self.__slide.unif[49] * 0.95 + self.__ystep * t_factor * 0.05

        if self.__alpha < 1.0:  # transition is happening
            self.__alpha += self.__delta_alpha
            if self.__alpha > 1.0:
                self.__alpha = 1.0
            self.__slide.unif[44] = self.__alpha * self.__alpha * (3.0 - 2.0 * self.__alpha)

        if (self.__next_tm - tm) < 5.0 or self.__alpha < 1.0:
            self.__in_transition = True  # set __in_transition True a few seconds *before* end of previous slide
        else:  # no transition effect safe to update database, resuffle etc
            self.__in_transition = False

        if self.__video_streamer is not None and self.__video_streamer.flag is True:
            if (tm - self.__start_tm) > self.__video_streamer.duration: # move on to next image at end of video TODO alow repeat behaviour?
                skip_image = True
            else:
                self.__sfg.update_ndarray(self.__video_streamer.image, 0)
                self.__video_streamer.flag = False

        self.__slide.draw()
        self.__draw_overlay()
        if self.clock_is_on:
            self.__draw_clock()

        if self.__alpha >= 1.0 and tm < self.__name_tm:
            # this sets alpha for the TextBlock from 0 to 1 then back to 0
            if self.__show_text_tm > 0:
                dt = 1.0 - (self.__name_tm - tm) / self.__show_text_tm
            else:
                dt = 1
            if dt > 0.995:
                dt = 1  # ensure that calculated alpha value fully reaches 0 (TODO: Improve!)
            ramp_pt = max(4.0, self.__show_text_tm / 4.0)  # always > 4 so text fade will always < 4s

            # create single saw tooth over 0 to __show_text_tm
            alpha = max(0.0, min(1.0, ramp_pt * (1.0 - abs(1.0 - 2.0 * dt))))  # function only run if image alpha is 1.0 so can use 1.0 - abs... # noqa: E501

            # if we have text, set it's current alpha value to fade in/out
            for block in self.__textblocks:
                if block is not None:
                    block.sprite.set_alpha(alpha)

            # if we have a text background to render (and we currently have text), set its alpha and draw it
            if self.__text_bkg_hgt and any(block is not None for block in self.__textblocks):  # only draw background if text there # noqa: E501
                self.__text_bkg.set_alpha(alpha)
                self.__text_bkg.draw()

        for block in self.__textblocks:
            if block is not None:
                block.sprite.draw()

        return (loop_running, skip_image)  # now returns tuple with skip image flag added

    def slideshow_stop(self):
        if self.__video_streamer is not None:
            self.__video_streamer.kill()
        self.__display.destroy()<|MERGE_RESOLUTION|>--- conflicted
+++ resolved
@@ -103,15 +103,12 @@
         self.__clock_text_sz = config['clock_text_sz']
         self.__clock_format = config['clock_format']
         self.__clock_opacity = config['clock_opacity']
-<<<<<<< HEAD
         self.__video_streamer = None
-=======
         self.__clock_top_bottom = config['clock_top_bottom']
         self.__clock_wdt_offset_pct = config['clock_wdt_offset_pct']
         self.__clock_hgt_offset_pct = config['clock_hgt_offset_pct']
         self.__image_overlay = None
         self.__prev_overlay_time = None
->>>>>>> 65400651
         ImageFile.LOAD_TRUNCATED_IMAGES = True  # occasional damaged file hangs app
 
     @property
@@ -348,43 +345,11 @@
                     else:
                         im = self.__matter.mat_image((im, im2))
                 else:
-<<<<<<< HEAD
                     if pics[1]:  # i.e portrait pair
                         im = self.__create_image_pair(im, im2)
 
                 (w, h) = im.size
                 screen_aspect, image_aspect, diff_aspect = self.__get_aspect_diff(size, im.size)
-
-                if self.__blur_edges and size:
-                    if diff_aspect > 0.01:
-                        (sc_b, sc_f) = (size[1] / im.size[1], size[0] / im.size[0])
-                        if screen_aspect > image_aspect:
-                            (sc_b, sc_f) = (sc_f, sc_b)  # swap round
-                        (w, h) = (round(size[0] / sc_b / self.__blur_zoom), round(size[1] / sc_b / self.__blur_zoom))
-                        (x, y) = (round(0.5 * (im.size[0] - w)), round(0.5 * (im.size[1] - h)))
-                        box = (x, y, x + w, y + h)
-                        blr_sz = (int(x * 512 / size[0]) for x in size)
-                        im_b = im.resize(size, resample=0, box=box).resize(blr_sz)
-                        im_b = im_b.filter(ImageFilter.GaussianBlur(self.__blur_amount))
-                        im_b = im_b.resize(size, resample=Image.BICUBIC)
-                        im_b.putalpha(round(255 * self.__edge_alpha))  # to apply the same EDGE_ALPHA as the no blur method.
-                        im = im.resize((int(x * sc_f) for x in im.size), resample=Image.BICUBIC)
-                        """resize can use Image.LANCZOS (alias for Image.ANTIALIAS) for resampling
-                        for better rendering of high-contranst diagonal lines. NB downscaled large
-                        images are rescaled near the start of this try block if w or h > max_dimension
-                        so those lines might need changing too.
-                        """
-                        im_b.paste(im, box=(round(0.5 * (im_b.size[0] - im.size[0])),
-                                            round(0.5 * (im_b.size[1] - im.size[1]))))
-                        im = im_b  # have to do this as paste applies in place
-=======
-                    im = self.__matter.mat_image((im, im2))
-            else:
-                if pics[1]:  # i.e portrait pair
-                    im = self.__create_image_pair(im, im2)
-
-            (w, h) = im.size
-            screen_aspect, image_aspect, diff_aspect = self.__get_aspect_diff(size, im.size)
 
             if self.__blur_edges and size:
                 if diff_aspect > 0.01:
@@ -408,7 +373,6 @@
                     im_b.paste(im, box=(round(0.5 * (im_b.size[0] - im.size[0])),
                                         round(0.5 * (im_b.size[1] - im.size[1]))))
                     im = im_b  # have to do this as paste applies in place
->>>>>>> 65400651
             tex = pi3d.Texture(im, blend=True, m_repeat=True, free_after_load=True)
         except Exception as e:
             self.__logger.warning("Can't create tex from file: \"%s\" or \"%s\"", pics[0].fname, pics[1])
@@ -553,12 +517,8 @@
         self.__display = pi3d.Display.create(x=self.__display_x, y=self.__display_y,
                                              w=self.__display_w, h=self.__display_h, frames_per_second=self.__fps,
                                              display_config=pi3d.DISPLAY_CONFIG_HIDE_CURSOR,
-<<<<<<< HEAD
-                                             background=self.__background, use_glx=self.__use_glx, use_sdl2=self.__use_sdl2)
-=======
                                              background=self.__background, use_glx=self.__use_glx,
                                              use_sdl2=self.__use_sdl2)
->>>>>>> 65400651
         camera = pi3d.Camera(is_3d=False)
         shader = pi3d.Shader(self.__shader)
         self.__slide = pi3d.Sprite(camera=camera, w=self.__display.width, h=self.__display.height, z=5.0)
